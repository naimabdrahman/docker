--- conflicted
+++ resolved
@@ -1300,31 +1300,6 @@
 	// ping to net2 scoped alias "bar" must still succeed
 	_, _, err = dockerCmdWithError("exec", "second", "ping", "-c", "1", "bar")
 	c.Assert(err, check.IsNil)
-<<<<<<< HEAD
-}
-
-func (s *DockerSuite) TestUserDefinedNetworkConnectivity(c *check.C) {
-	testRequires(c, DaemonIsLinux, NotUserNamespace)
-	dockerCmd(c, "network", "create", "-d", "bridge", "br.net1")
-
-	dockerCmd(c, "run", "-d", "--net=br.net1", "--name=c1.net1", "busybox", "top")
-	c.Assert(waitRun("c1.net1"), check.IsNil)
-
-	dockerCmd(c, "run", "-d", "--net=br.net1", "--name=c2.net1", "busybox", "top")
-	c.Assert(waitRun("c2.net1"), check.IsNil)
-
-	// ping first container by its unqualified name
-	_, _, err := dockerCmdWithError("exec", "c2.net1", "ping", "-c", "1", "c1.net1")
-	c.Assert(err, check.IsNil)
-
-	// ping first container by its qualified name
-	_, _, err = dockerCmdWithError("exec", "c2.net1", "ping", "-c", "1", "c1.net1.br.net1")
-	c.Assert(err, check.IsNil)
-
-	// ping with first qualified name masked by an additional domain. should fail
-	_, _, err = dockerCmdWithError("exec", "c2.net1", "ping", "-c", "1", "c1.net1.br.net1.google.com")
-	c.Assert(err, check.NotNil)
-=======
 
 	// verify the alias option is rejected when running on predefined network
 	out, _, err := dockerCmdWithError("run", "--rm", "--name=any", "--net-alias=any", "busybox", "top")
@@ -1335,5 +1310,27 @@
 	out, _, err = dockerCmdWithError("network", "connect", "--alias=any", "bridge", "first")
 	c.Assert(err, checker.NotNil, check.Commentf("out: %s", out))
 	c.Assert(out, checker.Contains, runconfig.ErrUnsupportedNetworkAndAlias.Error())
->>>>>>> 3b0d36db
+}
+
+func (s *DockerSuite) TestUserDefinedNetworkConnectivity(c *check.C) {
+	testRequires(c, DaemonIsLinux, NotUserNamespace)
+	dockerCmd(c, "network", "create", "-d", "bridge", "br.net1")
+
+	dockerCmd(c, "run", "-d", "--net=br.net1", "--name=c1.net1", "busybox", "top")
+	c.Assert(waitRun("c1.net1"), check.IsNil)
+
+	dockerCmd(c, "run", "-d", "--net=br.net1", "--name=c2.net1", "busybox", "top")
+	c.Assert(waitRun("c2.net1"), check.IsNil)
+
+	// ping first container by its unqualified name
+	_, _, err := dockerCmdWithError("exec", "c2.net1", "ping", "-c", "1", "c1.net1")
+	c.Assert(err, check.IsNil)
+
+	// ping first container by its qualified name
+	_, _, err = dockerCmdWithError("exec", "c2.net1", "ping", "-c", "1", "c1.net1.br.net1")
+	c.Assert(err, check.IsNil)
+
+	// ping with first qualified name masked by an additional domain. should fail
+	_, _, err = dockerCmdWithError("exec", "c2.net1", "ping", "-c", "1", "c1.net1.br.net1.google.com")
+	c.Assert(err, check.NotNil)
 }